--- conflicted
+++ resolved
@@ -753,14 +753,13 @@
         X = adata.X
         df = self.cell2state(X,mode,prob_max_threshold)
         df = df.loc[self.get_statenames(),:]
-<<<<<<< HEAD
+
         if hasattr(self, "labels_"):
             l = self.labels_.label
         else:
             l = [str(i) for i in range(df.shape[1])]
         df.set_axis(l, axis=1, inplace=True)
-=======
->>>>>>> 55a8242f
+
         g = sns.clustermap(df, center=center, robust=robust,
                            cmap=cmap,
                            row_cluster=row_cluster, **kwargs)
