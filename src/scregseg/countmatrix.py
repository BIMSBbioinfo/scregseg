--- conflicted
+++ resolved
@@ -904,23 +904,10 @@
         CountMatrix object
 
         """
-<<<<<<< HEAD
-        rannot = get_regions_from_bed_(regions)
-        cmat, cannot = sparse_count_reads_in_regions2(bamfile, regions,
-                                                     barcodetag,
-                                                     flank=0, log=None,
-                                                     mapq=mapq,
-                                                     mode=mode,
-                                                     only_with_barcode=not no_barcode,
-                                                     maxfraglen=maxfraglen)
-        return cls(cmat.tocsr(), rannot, cannot)
-=======
         warnings.warn('create_from_bam deprecated. Please use from_bam',
                       category=DeprecationWarning)
         return cls.from_bam(bamfile, regions, barcodetag,
                             mode, mapq, no_barcode, maxfraglen)
->>>>>>> 8fb51427
-
 
     @classmethod
     def create_from_fragmentsize(cls, bamfile, regions, mapq=30,
