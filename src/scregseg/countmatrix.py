--- conflicted
+++ resolved
@@ -16,12 +16,9 @@
 from collections import Counter, OrderedDict
 from scipy.sparse import dok_matrix
 from scipy.sparse import lil_matrix
-<<<<<<< HEAD
 from scipy.sparse import coo_matrix
-=======
 from anndata import AnnData
 from anndata import read_h5ad
->>>>>>> 46e217f4
 
 from scregseg.bam_utils import Barcoder
 from scregseg.bam_utils import fragmentlength_in_regions
@@ -587,12 +584,8 @@
         -------
         CountMatrix object
         """
-<<<<<<< HEAD
         return cls.create_from_countmatrix(countmatrixfile, regionannotation=regionannotation,
                                            cellannotation=cellannotation)
-=======
-        return cls.create_from_countmatrix(countmatrixfile, regionannotation=regionannotation, cellannotation=cellannotation)
->>>>>>> 46e217f4
 
     @classmethod
     def create_from_countmatrix(cls, countmatrixfile, regionannotation=None, cellannotation=None):
